--- conflicted
+++ resolved
@@ -85,7 +85,7 @@
 That said, staring at the sky is a big part of what we do.
 And the way we do it, usually, is this:
 We take many individual images of our target with exposure times that are long enough to make read noise irrelevant (if possible) while at the same time short enough to avoid saturation (of what we care about).
-We then shift and average sdfa(maybe median?) those images to get the highest possible signal-to-noise on our target.
+We then shift and average (maybe median?) those images to get the highest possible signal-to-noise on our target.
 This, fundamentally, is the technology underlying the \textsl{Hubble Deep Field} (\citealt{hdf}),
 the \textsl{APOGEE} spectroscopic survey (\citealt{apogee}),
 and the future Rubin Observatory \textsl{LSST} (\citealt{lsst}), among countless other projects.
@@ -112,7 +112,6 @@
 That means that the approach we take does not get its power from the choice of parameterized functions for the output:
 Indeed it has just as much freedom as the shifting-and-stacking standard practice.
 The forward-modeling we recommend gets its power from the fact that it generates the data directly and without manipulation.
-<<<<<<< HEAD
 
 The data are never manipulated when using an estimator, but the relationship between the per epoch observations (inputs) and `combined image' or `combined spectrum' (outputs) is identical to the input--output relationship of a shift-and-coadd approach.
 Unlike the shift-and-coadd approach, an estimator is insensitive to under- or poorly-sampled data (e.g., \textsl{APOGEE} raw data).
@@ -128,13 +127,6 @@
 \begin{itemize}
     \item Maybe move this to the method section? People have a lot of hangups about the word ``model''. We have to use another word, or be very very careful how we use this word. For instance, some people I talked to about this thought I meant a physical model of the spectrum starting with atomic physics!
     \item All this is even more important in ill-sampled contexts than well-sampled contexts. See, for example, \textsl{APOGEE} raw data!
-=======
-
-Things to emphasize here and below:
-\begin{itemize}
-\item Maybe move this to the method section? People have a lot of hangups about the word ``model''. We have to use another word, or be very very careful how we use this word. For instance, some people I talked to about this thought I meant a physical model of the spectrum starting with atomic physics!
-\item All this is even more important in ill-sampled contexts than well-sampled contexts. See, for example, \textsl{APOGEE} raw data!
->>>>>>> da0e9b67
 \item We should choose a rigid terminology and stick to it here. HOGG is currently liking ``combined spectrum'' for the model expectation.
 \item This problem is a sub-problem of \textsl{wobble} \cite{wobble}.
 \item The problem we solve here is the easy case. In the hard case, there is a slit, and the object is extended, and different observations are at different slit angles, different slit positions, and with different atmospheric seeing. That problem is a hard problem! But it probably solves the same way. Say a bit here and more in the discussion.
